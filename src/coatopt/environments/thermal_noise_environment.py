--- conflicted
+++ resolved
@@ -26,8 +26,7 @@
             optimise_parameters = ["reflectivity", "thermal_noise", "absorption","thickness"],
             optimise_targets = {"reflectivity":0.99999, "thermal_noise":5.394480540642821e-21, "absorption":0.01, "thickness":0.1},
             light_wavelength=1064e-9,
-            include_random_rare_state=False,
-            use_design_requirements=False):
+            include_random_rare_state=False):
         """_summary_
 
         Args:
@@ -57,7 +56,6 @@
         self.optimise_parameters = optimise_parameters
         self.optimise_targets = optimise_targets
         self.include_random_rare_state = include_random_rare_state
-        self.use_design_requirements = use_design_requirements
 
         # state space size is index for each material (onehot encoded) plus thickness of each material
         self.state_space_size = self.max_layers*self.n_materials + self.max_layers
@@ -204,11 +202,7 @@
         if len(state_trim) == 0:
             state_trim = np.array([[self.min_thickness, 0, 1, 0], ])
 
-<<<<<<< HEAD
-        m,m_scales, r, thermal_noise, e_integrated, thickness = merit_function(
-=======
-        r, thermal_noise, E_integrated, total_thickness = merit_function(
->>>>>>> e1175fc7
+        r, thermal_noise, e_integrated, total_thickness = merit_function(
             np.array(state_trim),
             self.materials,
             light_wavelength=light_wavelength,
@@ -219,39 +213,16 @@
             air_index = self.air_material_index
             )
         
-<<<<<<< HEAD
-        R = r#np.abs(r)**2
-=======
-        """
-        r, thermal_noise = merit_function_2(
-            np.array(state_trim),
-            self.materials,
-            light_wavelength=light_wavelength,
-            frequency=frequency,
-            wBeam=wBeam,
-            Temp=Temp,
-            substrate_index = self.substrate_material_index,
-            air_index = self.air_material_index
-            )
-        """
-
         R = np.abs(r)**2
->>>>>>> e1175fc7
 
         #scaled_thermal_noise = -np.log(thermal_noise)/10
      
         
         #print(R, np.log(thermal_noise))
         if return_separate:
-<<<<<<< HEAD
-            return r, thermal_noise, e_integrated, thickness
+            return R, thermal_noise, e_integrated, total_thickness
         else:
             return R, thermal_noise
-=======
-            return r, thermal_noise, E_integrated, total_thickness
-        else:
-            return R, scaled_thermal_noise, None, None
->>>>>>> e1175fc7
     
     def compute_reflectivity(
             self, 
@@ -345,66 +316,16 @@
             action (_type_): _description_
         """
 
-<<<<<<< HEAD
-        new_reflectivity, new_thermal_noise = self.compute_state_value(new_state)
-       
-       # Reflectivity reward shaping
-        if self.reward_shape == "inv_sigmoid_cut":
-            if new_reflectivity > 0.5:
-                reflectivity_reward = self.inv_sigmoid(new_reflectivity) + 0.5
-            else:
-                reflectivity_reward = new_reflectivity
-        elif self.reward_shape == "inv_diff":
-            reflectivity_reward = 0.01/np.abs(new_reflectivity - target_reflectivity)
-        elif self.reward_shape == "smooth_asymptote":
-            #reward = self.smooth_reward_function(new_reflectivity, a=0.01)
-            reflectivity_reward = self.smooth_reflectivity_function(new_reflectivity, a=0.01)
-        elif self.reward_shape == "none":
-            reflectivity_reward = new_reflectivity
-        else:
-            raise Exception(f"reward shape not supported {self.reward_shape}")
-        #reward_diff = new_value - max_value
-
-        # thermal noise reward shaping
-        if self.use_ligo_thermal_noise and new_thermal_noise is not None:
-            if self.thermal_reward_shape == "scaled_thermal_noise":
-                thermal_reward = self.smooth_thermal_reward(new_thermal_noise)
-            elif self.thermal_reward_shape == "log_thermal_noise":
-                thermal_reward = -np.log(new_thermal_noise)
-            else:
-                raise Exception(f"thermal noise reward shape not supported {self.thermal_reward_shape}")
-        else:
-            thermal_reward = 0
-
-
-        reward = reflectivity_reward + thermal_reward
-
-        # design requirements shaping
-        if self.use_design_requirements:
-            if new_thermal_noise < self.design_requirements["thermal_noise"]:
-                reward += 10
-            
-            if new_reflectivity > self.design_requirements["reflectivity"]:
-                reward += 10
-
-        # rare state shaping (not to be used outside of testing)
-        if self.include_random_rare_state:
-            rstate = 2
-            correct_states = []
-            for i in range(len(new_state)):
-                if i == 1 or i == len(new_state)-2:
-                    continue
-                if new_state[i][rstate] == 1:
-                    correct_states.append(True)
-                else:
-                    correct_states.append(False)
-                if rstate == 2:
-                    rstate = 3
-                else:
-                    rstate = 2
-=======
         new_reflectivity, new_thermal_noise, new_E_integrated, new_total_thickness = self.compute_state_value(new_state, return_separate=True)
 
+        vals = {
+            "reflectivity": new_reflectivity,
+            "thermal_noise": new_thermal_noise,
+            "thickness": new_total_thickness,
+            "absorption": new_E_integrated
+        }
+
+        rewards = {key:0 for key in vals}
 
         #new_value = np.log(new_value/(1-new_value))
         #old_value = self.compute_state_value(old_state) + 5
@@ -414,46 +335,55 @@
         
         if "reflectivity" in self.optimise_parameters:
 
-            new_reflectivity = np.abs(new_reflectivity)**2
 
             if self.reward_shape == "inv_sigmoid_cut":
                 if new_reflectivity > 0.5:
-                    reward = self.inv_sigmoid(new_reflectivity) + 0.5
+                    rewards["reflectivity"] = self.inv_sigmoid(new_reflectivity) + 0.5
                 else:
-                    reward = new_reflectivity
+                    rewards["reflectivity"] = new_reflectivity
             elif self.reward_shape == "inv_diff":
-                reward = 0.01/np.abs(new_reflectivity - target_reflectivity)
+                rewards["reflectivity"] = 0.01/np.abs(new_reflectivity - target_reflectivity)
             elif self.reward_shape == "smooth_asymptote":
-                reward = self.smooth_reward_function(new_reflectivity, a=0.01)
+                #reward = self.smooth_reward_function(new_reflectivity, a=0.01)
+                rewards["reflectivity"] = self.smooth_reflectivity_function(new_reflectivity, a=0.01)
             elif self.reward_shape == "none":
-                reward = new_reflectivity
+                rewards["reflectivity"] = new_reflectivity
             else:
                 raise Exception(f"reward shape not supported {self.reward_shape}")
-            
-            if new_reflectivity > self.optimise_targets["reflectivity"]:
-                reward *= 10
-
-        #reward_diff = new_value - max_value
+
+
 
         if "thermal_noise" in self.optimise_parameters and new_thermal_noise is not None:
-            reward *= -np.log(new_thermal_noise)/10
-
-            if new_thermal_noise < self.optimise_targets["thermal_noise"]:
-                reward *= 10
+            if self.thermal_reward_shape == "scaled_thermal_noise":
+                rewards["thermal_noise"] = self.smooth_thermal_reward(new_thermal_noise)
+            elif self.thermal_reward_shape == "log_thermal_noise":
+                rewards["thermal_noise"] = -np.log(new_thermal_noise)
+            else:
+                raise Exception(f"thermal noise reward shape not supported {self.thermal_reward_shape}")
+
 
         if "thickness" in self.optimise_parameters:
-            reward += -new_total_thickness
+            rewards["thickeness"] = -new_total_thickness
         
         if "absorption" in self.optimise_parameters:
-            reward += -new_E_integrated
-            if new_E_integrated < self.optimise_targets["absorption"]:
-                reward *= 10
->>>>>>> e1175fc7
-
+            rewards["absorption"] = -new_E_integrated
+
+
+        # design requirements shaping
+        if self.optimise_targets is not None:
+            for key in self.optimise_targets:
+                if vals[key] > self.optimise_targets[key]:
+                    rewards[key] += 10
+
+        total_reward = np.sum([rewards[key] for key in self.optimise_parameters])
+
+        # rare state shaping (not to be used outside of testing)
         if self.include_random_rare_state:
-            reward += self.include_random_rare_state(new_state)
-
-        return reward, new_reflectivity, new_thermal_noise, reflectivity_reward, thermal_reward
+            total_reward += self.include_random_rare_state(new_state)
+
+        rewards["total_reward"] = total_reward
+
+        return total_reward, vals, rewards
     
     def include_random_rare_state(self, new_state):
         rstate = 2
@@ -529,10 +459,17 @@
         reward = 0
         neg_reward = -1.0
         new_value = 0
+        rewards = {
+            "reflectivity": 0,
+            "thermal_noise": 0,
+            "thickness": 0,
+            "absorption": 0,
+            "total_reward": 0
+        }
 
         terminated = False
         finished = False
-        reward, new_reflectivity, new_thermal_noise, reflectivity_reward, thermal_reward = self.compute_reward(new_state, max_state)
+        
 
         #print(torch.any((self.current_state[0] + actions[2]) < self.min_thickness))
         if self.min_thickness > thickness or thickness > self.max_thickness or not np.isfinite(thickness):
@@ -549,6 +486,7 @@
          #print("out of thickness bounds")
             finished = True
             self.current_state = new_state
+            reward, vals, rewards = self.compute_reward(new_state, max_state)
             #print("finished")
             #reward_diff, reward, new_value = self.compute_reward(new_state, max_state)
         #elif material == self.previous_material:
@@ -562,7 +500,7 @@
             #reward_diff, reward, new_value = self.compute_reward(new_state, max_state)
             #self.current_state_value = reward
             if self.use_intermediate_reward:
-                reward = reward
+                reward, vals, rewards = self.compute_reward(new_state, max_state)
             else:
                 reward = 0.0
         
@@ -581,14 +519,7 @@
         self.length += 1
         self.current_index += 1
 
-        #print("cind:", self.current_index)
-        #print(new_state)
-
-        rewards = {
-            "total_reward": reward,
-            "reflectivity_reward": reflectivity_reward,
-            "thermal_reward": thermal_reward
-        }
+
 
 
         return new_state, rewards, terminated, finished, new_value, full_action
@@ -604,7 +535,6 @@
 
         # Define colors for m1, m2, and m3
         color_map = {
-<<<<<<< HEAD
             0: 'gray',    # air
             1: 'blue',    # m1 - substrate
             2: 'green',   # m2
@@ -614,32 +544,14 @@
             6: 'orange',
             7: 'purple',
             8: 'cyan',
-=======
-            0: 'gray',    # No active material
-            1: 'C0',    # m1
-            2: 'C1',   # m2
-            3: 'C2',      # m3
-            4: 'C3',
-            5: 'C4',
->>>>>>> e1175fc7
         }
 
         labels = []
         for row in data:
-<<<<<<< HEAD
             row = np.argmax(row[1:])
             if row == 0:
                 colors.append(color_map[0])  # m1
                 labels.append(f"{self.materials[0]['name']}")
-=======
-            for i in range(len(self.materials)):
-                if row[1] == 1:
-                    colors.append(color_map[i])
-                    labels.append(f"{self.materials[0]['name']}")
-                elif row[i+1] == 1:
-                    colors.append(color_map[i])
-                    labels.append(f"{self.materials[i]['name']} (1/4 wave{1064e-9 /(4*self.materials[i]['n'])})")
->>>>>>> e1175fc7
             else:
                 colors.append(color_map[row])  # m2
                 labels.append(f"{self.materials[row]['name']} (1/4 wave{1064e-9 /(4*self.materials[row]['n'])})")
