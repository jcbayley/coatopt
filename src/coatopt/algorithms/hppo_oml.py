--- conflicted
+++ resolved
@@ -10,6 +10,7 @@
 import sys
 import matplotlib.pyplot as plt
 import pandas as pd
+import time
 
 class ReplayBuffer:
     def __init__(self):
@@ -535,8 +536,12 @@
                 "reward", 
                 "reflectivity", 
                 "thermal_noise", 
+                "thickness",
+                "absorption",
                 "reflectivity_reward", 
-                "thermal_reward"])  
+                "thermal_reward",
+                "thickness_reward",
+                "absorption_reward"])  
             self.start_episode = 0
 
     def write_metrics_to_file(self):
@@ -547,6 +552,56 @@
 
 
     def make_reward_plot(self,):
+
+        reward_fig, reward_ax = plt.subplots(nrows=7, figsize=(7,9))
+        window_size = 20
+        #downsamp_rewards = np.mean(np.reshape(self.rewards[:int((len(self.rewards)//window_size)*window_size)], (-1,window_size)), axis=1)
+        downsamp_rewards = self.metrics['reward'].rolling(window=window_size, center=False).median()
+        downsamp_episodes = self.metrics['episode'].rolling(window=window_size, center=False).median()
+        reward_ax[0].plot(self.metrics["episode"], self.metrics["reward"])
+        reward_ax[0].plot(downsamp_episodes, downsamp_rewards)
+        reward_ax[0].set_xlabel("Episode number")
+        reward_ax[0].set_ylabel("Reward")
+
+        downsamp_reflectivites= self.metrics['reflectivity_reward'].rolling(window=window_size, center=False).median()
+        #downsamp_values = np.mean(np.reshape(self.reflectivities[:int((len(self.reflectivities)//window_size)*window_size)], (-1,window_size)), axis=1)
+        reward_ax[1].plot(self.metrics["episode"], self.metrics["reflectivity_reward"])
+        reward_ax[1].plot(downsamp_episodes, downsamp_reflectivites)
+        reward_ax[1].set_xlabel("Episode number")
+        reward_ax[1].set_ylabel("Reflectivity reward")
+
+        #downsamp_values = np.mean(np.reshape(self.thermal_noises[:int((len(self.thermal_noises)//window_size)*window_size)], (-1,window_size)), axis=1)
+        downsamp_thermal_noise = self.metrics['thermal_noise_reward'].rolling(window=window_size, center=False).median()
+        reward_ax[2].plot(self.metrics["episode"], self.metrics["thermal_noise_reward"])
+        reward_ax[2].plot(downsamp_episodes, downsamp_thermal_noise)
+        reward_ax[2].set_xlabel("Episode number")
+        reward_ax[2].set_ylabel("Thermal noise reward")
+
+        downsamp_thickness_noise = self.metrics['thickness_reward'].rolling(window=window_size, center=False).median()
+        reward_ax[3].plot(self.metrics["episode"], self.metrics["thickness_reward"])
+        reward_ax[3].plot(downsamp_episodes, downsamp_thickness_noise)
+        reward_ax[3].set_xlabel("Episode number")
+        reward_ax[3].set_ylabel("Thickness reward")
+
+        downsamp_absorption_noise = self.metrics['absorption_reward'].rolling(window=window_size, center=False).median()
+        reward_ax[4].plot(self.metrics["episode"], self.metrics["absorption_reward"])
+        reward_ax[4].plot(downsamp_episodes, downsamp_absorption_noise)
+        reward_ax[4].set_xlabel("Episode number")
+        reward_ax[4].set_ylabel("absorption reward")
+
+        reward_ax[5].plot(self.metrics["episode"], self.metrics["beta"])
+        reward_ax[5].set_xlabel("Episode number")
+        reward_ax[5].set_ylabel("Entropy weight")
+
+        reward_ax[6].plot(self.metrics["episode"], self.metrics["lr_discrete"], label="discrete")
+        reward_ax[6].plot(self.metrics["episode"], self.metrics["lr_continuous"], label="continuous")
+        reward_ax[6].plot(self.metrics["episode"], self.metrics["lr_value"], label="value")
+        reward_ax[6].set_xlabel("Episode number")
+        reward_ax[6].set_ylabel("Learning Rate")
+        reward_ax[6].legend()
+        reward_fig.savefig(os.path.join(self.root_dir, "running_rewards.png"))
+
+    def make_val_plot(self,):
 
         reward_fig, reward_ax = plt.subplots(nrows=5, figsize=(7,9))
         window_size = 20
@@ -558,39 +613,34 @@
         reward_ax[0].set_xlabel("Episode number")
         reward_ax[0].set_ylabel("Reward")
 
-        downsamp_reflectivites= self.metrics['reflectivity_reward'].rolling(window=window_size, center=False).median()
+        downsamp_reflectivites= self.metrics['reflectivity'].rolling(window=window_size, center=False).median()
         #downsamp_values = np.mean(np.reshape(self.reflectivities[:int((len(self.reflectivities)//window_size)*window_size)], (-1,window_size)), axis=1)
-        reward_ax[1].plot(self.metrics["episode"], self.metrics["reflectivity_reward"])
+        reward_ax[1].plot(self.metrics["episode"], self.metrics["reflectivity"])
         reward_ax[1].plot(downsamp_episodes, downsamp_reflectivites)
         reward_ax[1].set_xlabel("Episode number")
-        reward_ax[1].set_ylabel("Reflectivity reward")
+        reward_ax[1].set_ylabel("Reflectivity ")
 
         #downsamp_values = np.mean(np.reshape(self.thermal_noises[:int((len(self.thermal_noises)//window_size)*window_size)], (-1,window_size)), axis=1)
-<<<<<<< HEAD
-        downsamp_thermal_noise = self.metrics['thermal_reward'].rolling(window=window_size, center=False).median()
-        reward_ax[2].plot(self.metrics["episode"], self.metrics["thermal_reward"])
+        downsamp_thermal_noise = self.metrics['thermal_noise'].rolling(window=window_size, center=False).median()
+        reward_ax[2].plot(self.metrics["episode"], self.metrics["thermal_noise"])
         reward_ax[2].plot(downsamp_episodes, downsamp_thermal_noise)
         reward_ax[2].set_xlabel("Episode number")
-        reward_ax[2].set_ylabel("Thermal noise reward")
-=======
-        downsamp_thermal_noise = self.metrics['thermal_noise'].rolling(window=window_size, center=False).median()
-        reward_ax[2].plot(self.metrics["episode"], np.log10(self.metrics["thermal_noise"]))
-        reward_ax[2].plot(downsamp_episodes, np.log10(downsamp_thermal_noise))
-        reward_ax[2].set_xlabel("Episode number")
-        reward_ax[2].set_ylabel("log_10 Thermal noise")
->>>>>>> e1175fc7
-
-        reward_ax[3].plot(self.metrics["episode"], self.metrics["beta"])
+        reward_ax[2].set_ylabel("Thermal noise")
+
+        downsamp_thickness_noise = self.metrics['thickness'].rolling(window=window_size, center=False).median()
+        reward_ax[3].plot(self.metrics["episode"], self.metrics["thickness"])
+        reward_ax[3].plot(downsamp_episodes, downsamp_thickness_noise)
         reward_ax[3].set_xlabel("Episode number")
-        reward_ax[3].set_ylabel("Entropy weight")
-
-        reward_ax[4].plot(self.metrics["episode"], self.metrics["lr_discrete"], label="discrete")
-        reward_ax[4].plot(self.metrics["episode"], self.metrics["lr_continuous"], label="continuous")
-        reward_ax[4].plot(self.metrics["episode"], self.metrics["lr_value"], label="value")
+        reward_ax[3].set_ylabel("Thickness")
+
+        downsamp_absorption_noise = self.metrics['absorption'].rolling(window=window_size, center=False).median()
+        reward_ax[4].plot(self.metrics["episode"], self.metrics["absorption"])
+        reward_ax[4].plot(downsamp_episodes, downsamp_absorption_noise)
         reward_ax[4].set_xlabel("Episode number")
-        reward_ax[4].set_ylabel("Learning Rate")
-        reward_ax[4].legend()
-        reward_fig.savefig(os.path.join(self.root_dir, "running_rewards.png"))
+        reward_ax[4].set_ylabel("absorption")
+
+        reward_fig.savefig(os.path.join(self.root_dir, "running_values.png"))
+
 
     def make_loss_plot(self,):
         loss_fig, loss_ax = plt.subplots(nrows=3)
@@ -619,9 +669,9 @@
 
         self.betas = []
         self.lrs = []
-
+        start_time = time.time()
         for episode in range(self.start_episode, self.n_iterations):
-
+            episode_time = time.time()
             if episode < self.scheduler_start or episode > self.scheduler_end:
                 make_step = False
             else:
@@ -711,7 +761,7 @@
                 if episode_reward > max_reward:
                     max_reward = episode_reward
                     max_state = state
-                    opt_value = self.env.compute_state_value(max_state)
+                    opt_value = self.env.compute_state_value(max_state, return_separate=True)
                     fig, ax = self.env.plot_stack(max_state)
                     ax.set_title(f"Optimal rew: {max_reward}, opt val: {opt_value}")
                     fig.savefig(os.path.join(self.root_dir,  f"best_state.png"))
@@ -744,17 +794,25 @@
             metric_update["episode"] = episode
             metric_update["reward"] = episode_reward
 
-            _, reflectivity, thermal_noise, reflectvity_reward, thermal_reward = self.env.compute_reward(state)
-            metric_update["reflectivity"] = reflectivity
-            metric_update["thermal_noise"] = thermal_noise
-            metric_update["reflectivity_reward"] = reflectvity_reward
-            metric_update["thermal_reward"] = thermal_reward
+            _, vals, rewards = self.env.compute_reward(state)
+            metric_update["reflectivity"] = vals["reflectivity"]
+            metric_update["thermal_noise"] = vals["thermal_noise"]
+            metric_update["absorption"] = vals["absorption"]
+            metric_update["thickness"] = vals["thickness"]
+            metric_update["reflectivity_reward"] = rewards["reflectivity"]
+            metric_update["thermal_noise_reward"] = rewards["thermal_noise"]
+            metric_update["absorption_reward"] = rewards["absorption"]
+            metric_update["thickness_reward"] = rewards["thickness"]
 
             self.metrics = pd.concat([self.metrics, pd.DataFrame([metric_update])], ignore_index=True)
+
+            
+            episode_length = time.time() - episode_time
 
             if episode % 20 == 0 and episode !=0 :
                 self.write_metrics_to_file()
                 self.make_reward_plot()
+                self.make_val_plot()
                 self.make_loss_plot()
 
                 
@@ -764,7 +822,6 @@
 
                 #all_mats2 = all_mats2[:,:,:]
                 color_map = {
-<<<<<<< HEAD
                     0: 'gray',    # air
                     1: 'blue',    # m1 - substrate
                     2: 'green',   # m2
@@ -774,14 +831,6 @@
                     6: 'orange',
                     7: 'purple',
                     8: 'cyan',
-=======
-                    0: 'gray',    # No active material
-                    1: 'C0',    # m1
-                    2: 'C1',   # m2
-                    3: 'C2',      # m3
-                    4: 'C3',
-                    5: 'C4'
->>>>>>> e1175fc7
                 }
                 for i in range(n_layers):
                     for mind in range(len(all_mats2[0, i])):
@@ -791,11 +840,11 @@
                 loss_fig.savefig(os.path.join(self.root_dir, "running_mats.png"))
                 
                 # Print episode information
-                print(f"Episode {episode + 1}: Total Reward: {episode_reward}")
+                print(f"Episode {episode + 1}: Total Reward: {episode_reward}, Episode time: {episode_length:.2f}s, Total_time: {time.time()-start_time:.2f}s")
 
                 if episode % 100 == 0:
                     fig, ax = self.env.plot_stack(state)
-                    t_opt_value = self.env.compute_state_value(state)
+                    t_opt_value = self.env.compute_state_value(state, return_separate=True)
                     ax.set_title(f"Reward: {episode_reward}, val: {t_opt_value}")
                     fig.savefig(os.path.join(self.root_dir,  "states", f"episode_{episode}.png"))
                 
